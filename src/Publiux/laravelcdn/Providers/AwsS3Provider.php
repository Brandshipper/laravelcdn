--- conflicted
+++ resolved
@@ -58,12 +58,8 @@
                     'cloudfront' => [
                         'use' => false,
                         'cdn_url' => null,
-<<<<<<< HEAD
                     ],
                     'use_path_style_endpoint' => false
-=======
-                    ]
->>>>>>> 4e3e76eb
                 ],
             ],
         ],
