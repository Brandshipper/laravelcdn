<?php

namespace Publiux\laravelcdn\Providers;

use Aws\S3\BatchDelete;
use Aws\S3\Exception\S3Exception;
use Aws\S3\S3Client;
use Illuminate\Support\Collection;
use Illuminate\Support\Facades\File;
use Publiux\laravelcdn\Contracts\CdnHelperInterface;
use Publiux\laravelcdn\Providers\Contracts\ProviderInterface;
use Publiux\laravelcdn\Validators\Contracts\ProviderValidatorInterface;
use Symfony\Component\Console\Output\ConsoleOutput;
use Symfony\Component\Finder\SplFileInfo;

/**
 * Class AwsS3Provider
 * Amazon (AWS) S3.
 *
 *
 * @category Driver
 *
 * @property string  $provider_url
 * @property string  $threshold
 * @property string  $version
 * @property string  $region
 * @property string  $credential_key
 * @property string  $credential_secret
 * @property string  $buckets
 * @property string  $acl
 * @property string  $cloudfront
 * @property string  $cloudfront_url
 * @property string  $use_path_style_endpoint
 * @property string $http
 * @property array  $compression
 *
 * @author   Mahmoud Zalt <mahmoud@vinelab.com>
 */
class AwsS3Provider extends Provider implements ProviderInterface
{
    /**
     * All the configurations needed by this class with the
     * optional configurations default values.
     *
     * @var array
     */
    protected $default = [
        'url' => null,
        'threshold' => 10,
        'compression' => [
            'extensions' => [],
            'algorithm' => null,
            'level' => 9
        ],
        'providers' => [
            'aws' => [
                's3' => [
                    'version' => null,
                    'region' => null,
                    'endpoint' => null,
                    'credentials' => null,
                    'buckets' => null,
                    'upload_folder' => '',
                    'http' => null,
                    'acl' => 'public-read',
                    'cloudfront' => [
                        'use' => false,
                        'cdn_url' => null,
                    ],
                    'use_path_style_endpoint' => false
                ],
            ],
        ],
    ];

    /**
     * Required configurations (must exist in the config file).
     *
     * @var array
     */
    protected $rules = ['version', 'region', 'key', 'secret', 'buckets', 'url'];

    /**
     * this array holds the parsed configuration to be used across the class.
     *
     * @var Array
     */
    protected $supplier;

    /**
     * @var Instance of Aws\S3\S3Client
     */
    protected $s3_client;

    /**
     * @var Instance of Guzzle\Batch\BatchBuilder
     */
    protected $batch;

    /**
     * @var \Publiux\laravelcdn\Contracts\CdnHelperInterface
     */
    protected $cdn_helper;

    /**
     * @var \Publiux\laravelcdn\Validators\Contracts\ConfigurationsInterface
     */
    protected $configurations;

    /**
     * @var \Publiux\laravelcdn\Validators\Contracts\ProviderValidatorInterface
     */
    protected $provider_validator;

    /**
     * @param \Symfony\Component\Console\Output\ConsoleOutput $console
     * @param \Publiux\laravelcdn\Validators\Contracts\ProviderValidatorInterface $provider_validator
     * @param \Publiux\laravelcdn\Contracts\CdnHelperInterface                    $cdn_helper
     */
    public function __construct(
        ConsoleOutput $console,
        ProviderValidatorInterface $provider_validator,
        CdnHelperInterface $cdn_helper
    ) {
        $this->console = $console;
        $this->provider_validator = $provider_validator;
        $this->cdn_helper = $cdn_helper;
    }

    /**
     * Read the configuration and prepare an array with the relevant configurations
     * for the (AWS S3) provider. and return itself.
     *
     * @param $configurations
     *
     * @return $this
     */
    public function init($configurations)
    {
        // merge the received config array with the default configurations array to
        // fill missed keys with null or default values.
        $this->default = array_replace_recursive($this->default, $configurations);

        $supplier = [
            'provider_url' => $this->default['url'],
            'threshold' => $this->default['threshold'],
            'version' => $this->default['providers']['aws']['s3']['version'],
            'region' => $this->default['providers']['aws']['s3']['region'],
            'credentials' => $this->default['providers']['aws']['s3']['credentials'],
            'endpoint' => $this->default['providers']['aws']['s3']['endpoint'],
            'buckets' => $this->default['providers']['aws']['s3']['buckets'],
            'acl' => $this->default['providers']['aws']['s3']['acl'],
            'cloudfront' => $this->default['providers']['aws']['s3']['cloudfront']['use'],
            'cloudfront_url' => $this->default['providers']['aws']['s3']['cloudfront']['cdn_url'],
            'http' => $this->default['providers']['aws']['s3']['http'],
            'upload_folder' => $this->default['providers']['aws']['s3']['upload_folder'],
<<<<<<< HEAD
            'use_path_style_endpoint' => $this->default['providers']['aws']['s3']['use_path_style_endpoint']
=======
            'compression' => $this->default['compression'],
>>>>>>> 2b60cc69
        ];

        // check if any required configuration is missed
        $this->provider_validator->validate($supplier, $this->rules);

        $this->supplier = $supplier;

        return $this;
    }

    /**
     * Upload assets.
     *
     * @param $assets
     *
     * @return bool
     */
    public function upload($assets)
    {
        // connect before uploading
        $connected = $this->connect();

        if (!$connected) {
            return false;
        }

        // user terminal message
        $this->console->writeln('<fg=yellow>Comparing local files and bucket...</fg=yellow>');

        $assets = $this->getFilesAlreadyOnBucket($assets);

        // upload each asset file to the CDN
        $count = count($assets);
        if ($count > 0) {
            $this->console->writeln('<fg=yellow>Upload in progress......</fg=yellow>');
            $count--;
            foreach ($assets as $i => $file) {
                try {
                    $needsCompression = $this->needCompress($file);
                    $this->console->writeln(
                        '<fg=magenta>' . str_pad( number_format (100 / $count * $i, 2), 6, ' ',STR_PAD_LEFT) . '% </fg=magenta>' .
                        '<fg=cyan>Uploading file path: ' . $file->getRealpath() . '</fg=cyan>' .
                        ($needsCompression ? ' <fg=green>Compressed</fg=green>' : '')
                    );
                    $command = $this->s3_client->getCommand('putObject', [

                        // the bucket name
                        'Bucket' => $this->getBucket(),
                        // the path of the file on the server (CDN)
                        'Key' => $this->supplier['upload_folder'] . str_replace('\\', '/', $file->getPathName()),
                        // the path of the path locally
                        'Body' => $this->getFileContent($file, $needsCompression),
                        // the permission of the file

                        'ACL' => $this->acl,
                        'CacheControl' => $this->default['providers']['aws']['s3']['cache-control'],
                        'Metadata' => $this->default['providers']['aws']['s3']['metadata'],
                        'Expires' => $this->default['providers']['aws']['s3']['expires'],
                        'ContentType' => File::mimeType($file->getRealPath()),
                        'ContentEncoding' => $needsCompression ? $this->compression['algorithm'] : 'identity',
                    ]);
//                var_dump(get_class($command));exit();


                    $this->s3_client->execute($command);
                } catch (S3Exception $e) {
                    $this->console->writeln('<fg=red>Upload error: '.$e->getMessage().'</fg=red>');
                    return false;
                }
            }

            // user terminal message
            $this->console->writeln('<fg=green>Upload completed successfully.</fg=green>');
        } else {
            // user terminal message
            $this->console->writeln('<fg=yellow>No new files to upload.</fg=yellow>');
        }

        return true;
    }

    /**
     * Create an S3 client instance
     *
     * @return bool
     */
    public function connect()
    {
        try {
            // Parsing credentials
            // Instantiate an S3 client
            $this->setS3Client(new S3Client([
                        'version' => $this->supplier['version'],
                        'region' => $this->supplier['region'],
                        'credentials' => $this->supplier['credentials'],
                        'endpoint' => $this->supplier['endpoint'],
                        'http' => $this->supplier['http'],
                        'use_path_style_endpoint' => $this->supplier['use_path_style_endpoint']
                    ]
                )
            );
        } catch (\Exception $e) {
            $this->console->writeln('<fg=red>Connection error: '.$e->getMessage().'</fg=red>');
            return false;
        }

        return true;
    }

    /**
     * @param $s3_client
     */
    public function setS3Client($s3_client)
    {
        $this->s3_client = $s3_client;
    }

    /**
     * @param $assets
     * @return mixed
     */
    private function getFilesAlreadyOnBucket($assets)
    {
        $filesOnAWS = new Collection([]);

        $files = $this->s3_client->listObjects([
            'Bucket' => $this->getBucket(),
        ]);

        if (!$files['Contents']) {
            //no files on bucket. lets upload everything found.
            return $assets;
        }

        foreach ($files['Contents'] as $file) {
            $a = [
                'Key' => $file['Key'],
                "LastModified" => $file['LastModified']->getTimestamp(),
                'Size' => $file['Size']
            ];
            $filesOnAWS->put($file['Key'], $a);
        }

        $assets->transform(function ($item, $key) use (&$filesOnAWS) {
            $fileOnAWS = $filesOnAWS->get(str_replace('\\', '/', $item->getPathName()));

            //select to upload files that are different in size AND last modified time.
            if (!($item->getMTime() === $fileOnAWS['LastModified']) && !($item->getSize() === $fileOnAWS['Size'])) {
                return $item;
            }
        });

        $assets = $assets->reject(function ($item) {
            return $item === null;
        });

        return $assets;
    }

    /**
     * @return array
     */
    public function getBucket()
    {
        // this step is very important, "always assign returned array from
        // magical function to a local variable if you need to modify it's
        // state or apply any php function on it." because the returned is
        // a copy of the original variable. this prevent this error:
        // Indirect modification of overloaded property
        // Vinelab\Cdn\Providers\AwsS3Provider::$buckets has no effect
        $bucket = $this->buckets;

        return rtrim(key($bucket), '/');
    }

    /**
     * Empty bucket.
     *
     * @return bool
     */
    public function emptyBucket()
    {

        // connect before uploading
        $connected = $this->connect();

        if (!$connected) {
            return false;
        }

        // user terminal message
        $this->console->writeln('<fg=yellow>Emptying in progress...</fg=yellow>');

        try {

            // Get the contents of the bucket for information purposes
            $contents = $this->s3_client->listObjects([
                'Bucket' => $this->getBucket(),
                'Key' => '',
            ]);

            // Check if the bucket is already empty
            if (!$contents['Contents']) {
                $this->console->writeln('<fg=green>The bucket '.$this->getBucket().' is already empty.</fg=green>');

                return true;
            }

            // Empty out the bucket
            $empty = BatchDelete::fromListObjects($this->s3_client, [
                'Bucket' => $this->getBucket(),
                'Prefix' => null,
            ]);

            $empty->delete();
        } catch (S3Exception $e) {
            $this->console->writeln('<fg=red>Deletion error: '.$e->getMessage().'</fg=red>');
            return false;
        }

        $this->console->writeln('<fg=green>The bucket '.$this->getBucket().' is now empty.</fg=green>');

        return true;
    }

    /**
     * This function will be called from the CdnFacade class when
     * someone use this {{ Cdn::asset('') }} facade helper.
     *
     * @param $path
     *
     * @return string
     */
    public function urlGenerator($path)
    {
        if ($this->getCloudFront() === true) {
            $url = $this->cdn_helper->parseUrl($this->getCloudFrontUrl());

            return $url['scheme'] . '://' . $url['host'] . '/' . $path;
        }

        $url = $this->cdn_helper->parseUrl($this->getUrl());

        $bucket = $this->getBucket();

        if ($this->supplier['use_path_style_endpoint']) {
            $bucket = (!empty($bucket)) ? $bucket.'/' : '';
            if (isset($url['port'])) {
                $port = (
                    ($url['scheme'] == 'https' && $url['port'] == 443) ||
                    ($url['scheme'] == 'http' && $url['port'] == 80)
                ) ? '' : ':' . $url['port'];
            } else {
                $port = '';
            }
            return $url['scheme'] . '://' .  $url['host'] . $port . '/' . $bucket . $path;
        }

        $bucket = (!empty($bucket)) ? $bucket.'.' : '';
        return $url['scheme'] . '://' . $bucket . $url['host'] . '/' . $path;
    }

    /**
     * @return string
     */
    public function getCloudFront()
    {
        if (!is_bool($cloudfront = $this->cloudfront)) {
            return false;
        }

        return $cloudfront;
    }

    /**
     * @return string
     */
    public function getCloudFrontUrl()
    {
        return rtrim($this->cloudfront_url, '/').'/';
    }

    /**
     * @return string
     */
    public function getUrl()
    {
        return rtrim($this->provider_url, '/') . '/';
    }

    /**
     * @param $attr
     *
     * @return Mix | null
     */
    public function __get($attr)
    {
        return isset($this->supplier[$attr]) ? $this->supplier[$attr] : null;
    }

    /**
     * Does file needs compression
     *
     * @param SplFileInfo $file File info
     *
     * @return bool
     */
    private function needCompress(SplFileInfo $file) {
        return !empty($this->compression['algorithm']) &&
            !empty($this->compression['extensions']) &&
            in_array($this->compression['algorithm'], ['gzip', 'deflate']) &&
            in_array('.' . $file->getExtension(), $this->compression['extensions']);
    }

    /**
     * Read file content and compress
     *
     * @param SplFileInfo $file             File to read
     * @param bool        $needsCompress    Need file to compress
     *
     * @return resource|string
     */
    private function getFileContent(SplFileInfo $file, $needsCompress) {
        if ($needsCompress) {
            switch ($this->compression['algorithm']) {
                case 'gzip':
                    return gzcompress(
                        file_get_contents(
                            $file->getRealPath()
                        ),
                        (int)$this->compression['level'],
                        ZLIB_ENCODING_GZIP
                    );
                case 'deflate':
                    return gzcompress(
                        file_get_contents(
                            $file->getRealPath()
                        ),
                        (int)$this->compression['level'],
                        ZLIB_ENCODING_DEFLATE
                    );
            }
        }
        return fopen($file->getRealPath(), 'r');
    }
}<|MERGE_RESOLUTION|>--- conflicted
+++ resolved
@@ -154,11 +154,8 @@
             'cloudfront_url' => $this->default['providers']['aws']['s3']['cloudfront']['cdn_url'],
             'http' => $this->default['providers']['aws']['s3']['http'],
             'upload_folder' => $this->default['providers']['aws']['s3']['upload_folder'],
-<<<<<<< HEAD
-            'use_path_style_endpoint' => $this->default['providers']['aws']['s3']['use_path_style_endpoint']
-=======
+            'use_path_style_endpoint' => $this->default['providers']['aws']['s3']['use_path_style_endpoint'],
             'compression' => $this->default['compression'],
->>>>>>> 2b60cc69
         ];
 
         // check if any required configuration is missed
@@ -242,6 +239,7 @@
 
     /**
      * Create an S3 client instance
+     * (Note: it will read the credentials form the .env file).
      *
      * @return bool
      */
